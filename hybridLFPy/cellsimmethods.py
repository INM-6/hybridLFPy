#!/usr/bin/env python
'''Class methods used by cellsim scripts'''
import os
import glob
import numpy as np
import h5py
import matplotlib.pyplot as plt
from mpi4py import MPI
from gdf import GDF
import csd
import helpers
import LFPy
import neuron
from time import time


################# Initialization of MPI stuff ##################################
COMM = MPI.COMM_WORLD
SIZE = COMM.Get_size()
RANK = COMM.Get_rank()
MASTER_MODE = COMM.rank == 0


############ class objects #####################################################
class PopulationSuper(object):
    """
    Main population class object, let one set up simulations, execute, and
    compile the results. This class is suitable for subclassing for
    custom cell simulation procedures, inherit things like gathering of
    data written to disk.

    Note that PopulationSuper.cellsim do not have any stimuli,
    just here for reference

    Parameters
    ----------    
    cellParams : dict
        params for class LFPy.Cell
    rand_rot_axis : list
        axis of which to randomly rotate morphs
    simulationParams : dict
        additional args for LFPy.Cell.simulate()
    populationParams : dict
        constraints for population and cell number
    y : str
        population identifier string:
    electrodeParams : dict
        LFPy.RecExtElectrode-params
    savelist : list
        cell args to save for each cell simulation
    savefolder : str
        where simulation results are stored
    calculateCSD : bool
        exctract laminar CSD
    dt_output : float
        time resolution of output, e.g., LFP, CSD etc
    POPULATIONSEED : int/float
        random seed for population, for pos. etc
    verbose : bool
        verbosity flag

    """

    def __init__(self,
                 cellParams={
                    'morphology': 'morphologies/ex.hoc',
                    'Ra': 150,
                    'cm': 1.0,
                    'e_pas': 0.0,
                    'lambda_f': 100,
                    'nsegs_method': 'lambda_f',
                    'rm': 20000.0,
                    'timeres_NEURON': 0.1,
                    'timeres_python': 0.1,
                    'tstartms': 0,
                    'tstopms': 1000.0,
                    'v_init': 0.0,
                    'verbose': False},
                 rand_rot_axis=[],
                 simulationParams={},
                 populationParams={
                    'min_cell_interdist': 1.0,
                    'number': 400,
                    'radius': 100,
                    'z_max': -350,
                    'z_min': -450},
                 y = 'EX',
                 layerBoundaries = [[0.0, -300], [-300, -500]],
                 electrodeParams={
                    'N': [[1, 0, 0], [1, 0, 0], [1, 0, 0],
                          [1, 0, 0], [1, 0, 0], [1, 0, 0]],
                    'method': 'som_as_point',
                    'n': 20,
                    'r': 5,
                    'r_z': [[-1e+199, -600, -550, 1e+99], [0, 0, 10, 10]],
                    'seedvalue': None,
                    'sigma': 0.3,
                    'x': [0, 0, 0, 0, 0, 0],
                    'y': [0, 0, 0, 0, 0, 0],
                    'z': [-0.0, -100.0, -200.0, -300.0, -400.0, -500.0]},
                 savelist=['somapos', 'x', 'y', 'z', 'LFP', 'CSD'],
                 savefolder='simulation_output_example_brunel',
                 calculateCSD = True,
                 dt_output = 1.,
                 POPULATIONSEED=123456,
                 verbose=False,
                 ):

        """
        Main population class object, let one set up simulations, execute, and
        compile the results. This class is suitable for subclassing for
        custom cell simulation procedures, inherit things like gathering of
        data written to disk.
    
        Note that PopulationSuper.cellsim do not have any stimuli,
        just here for reference
    
        Parameters
        ----------    
        cellParams : dict
            params for class `LFPy.Cell`
        rand_rot_axis : list
            axis of which to randomly rotate morphs
        simulationParams : dict
            additional args for `LFPy.Cell.simulate()
        populationParams : dict
            constraints for population and cell number
        y : str
            population identifier string
        layerBoundaries : list or np.ndarray
            for each layer, specify upper/lower boundaries
        electrodeParams : dict
            `LFPy.RecExtElectrode`-params
        savelist : list
            cell args to save for each cell simulation
        savefolder : str
            where simulation results are stored
        calculateCSD : bool
            exctract laminar CSD
        dt_output : float
            time resolution of output, e.g., LFP, CSD etc
        POPULATIONSEED : int/float
            random seed for population, for pos. etc
        verbose : bool
            verbosity flag

        """

        self.cellParams = cellParams
        self.dt = self.cellParams['timeres_python']
        self.rand_rot_axis = rand_rot_axis
        self.simulationParams = simulationParams
        self.populationParams = populationParams
        self.POPULATION_SIZE = populationParams['number']
        self.y = y
        self.layerBoundaries = np.array(layerBoundaries)
        self.electrodeParams = electrodeParams
        self.savelist = savelist
        self.savefolder = savefolder
        self.calculateCSD = calculateCSD
        self.dt_output = dt_output
        #check that decimate fraction is actually a whole number
        assert int(self.dt_output / self.dt) == self.dt_output / self.dt
        self.decimatefrac = int(self.dt_output / self.dt)
        self.POPULATIONSEED = POPULATIONSEED
        self.verbose = verbose
        #put revision info in savefolder
        if self.savefolder != None:
            os.system('git rev-parse HEAD -> %s/populationRevision.txt' % \
                    self.savefolder)

        #set the random seed for reproducible populations, synapse locations,
        #presynaptic spiketrains
        np.random.seed(self.POPULATIONSEED)

        #using these colors and alphas:
        self.colors = []
        for i in range(self.POPULATION_SIZE):
            i *= 256.
            if self.POPULATION_SIZE > 1:
                i /= self.POPULATION_SIZE - 1.
            else:
                i /= self.POPULATION_SIZE

            try:
                self.colors.append(plt.cm.rainbow(int(i)))
            except:
                self.colors.append(plt.cm.gist_rainbow(int(i)))


        self.alphas = np.ones(self.POPULATION_SIZE)


        self.pop_soma_pos = self.set_pop_soma_pos()
        self.rotations = self.set_rotations()

        self._set_up_savefolder()

        self.CELLINDICES = np.arange(self.POPULATION_SIZE)
        self.RANK_CELLINDICES = self.CELLINDICES[self.CELLINDICES % SIZE
                                                 == RANK]
        
        #container for single-cell output generated on this rank
        self.output = {i : {} for i in self.RANK_CELLINDICES}


    def _set_up_savefolder(self):
        """
        Create catalogs for different file output to clean up savefolder
        
        Non-public method, takes no input arguments
        
        """
        if self.savefolder == None:
            return

        self.cells_path = os.path.join(self.savefolder, 'cells')
        if COMM.rank == 0:
            if not os.path.isdir(self.cells_path):
                os.mkdir(self.cells_path)

        self.figures_path = os.path.join(self.savefolder, 'figures')
        if COMM.rank == 0:
            if not os.path.isdir(self.figures_path):
                os.mkdir(self.figures_path)

        self.populations_path = os.path.join(self.savefolder, 'populations')
        if COMM.rank == 0:
            if not os.path.isdir(self.populations_path):
                os.mkdir(self.populations_path)

        COMM.Barrier()


    def run(self):
        """
        Distribute individual cell simulations across ranks
        
        This method takes no keyword arguments
        
        """
        for cellindex in self.RANK_CELLINDICES:
            self.cellsim(cellindex)

        #resync
        COMM.Barrier()


    def cellsim(self, cellindex, return_just_cell=False):
        """
        LFPy cell simulation without any stimulus, mostly for reference
        
        Parameters
        ----------       
        cellindex : int
            cell index between 0 and POPULATION_SIZE-1
        return_just_cell : bool
            If True, return only the LFPy.Cell object
            if False, run full simulation, return None
    
        Returns
        ---------- 
        None
            if `return_just_cell is False
        LFPy.Cell-object
            if `return_just_cell` is True
            
        """

        electrode = LFPy.RecExtElectrode(**self.electrodeParams)

        cellParams = self.cellParams.copy()
        cell = LFPy.Cell(**cellParams)
        cell.set_pos(**self.pop_soma_pos[cellindex])
        cell.set_rotation(**self.rotations[cellindex])

        if return_just_cell:
            return cell
        else:
            if self.calculateCSD:
                cell.tvec = np.arange(cell.totnsegs)
                cell.imem = np.eye(cell.totnsegs)
                csdcoeff = csd.true_lam_csd(cell,
                                self.populationParams['radius'], electrode.z)
                csdcoeff *= 1E6 #nA mum^-3 -> muA mm^-3 conversion
                del cell.tvec, cell.imem


            cell.simulate(electrode, dotprodcoeffs=[csdcoeff],
                          **self.simulationParams)
            cell.LFP = helpers.decimate(electrode.LFP,
                                        q=self.decimatefrac)
            cell.CSD = helpers.decimate(cell.dotprodresults[0],
                                        q=self.decimatefrac)

           
            cell.x = electrode.x
            cell.y = electrode.y
            cell.z = electrode.z
            cell.electrodecoeff = electrode.electrodecoeff


            #put all necessary cell output in output dict
            for attrbt in self.savelist:
                attr = getattr(cell, attrbt)
                if type(attr) == np.ndarray:
                    self.output[cellindex][attrbt] = attr.astype('float32')
                else:
                    try:
                        self.output[cellindex][attrbt] = attr
                    except:
                        self.output[cellindex][attrbt] = str(attr)
                self.output[cellindex]['srate'] = 1E3 / self.dt_output
        
            print 'cell %s output saved' % cellindex
            

    def set_pop_soma_pos(self):
        """
        Set `pop_soma_pos` using draw_rand_pos()
        
        This method takes no keyword arguments
        
        """
        if MASTER_MODE:
            pop_soma_pos = self.draw_rand_pos(
                min_r = self.electrodeParams['r_z'],
                **self.populationParams)
        else:
            pop_soma_pos = None
        return COMM.bcast(pop_soma_pos, root=0)


    def set_rotations(self):

        """

        Append random z-axis rotations for each cell in population.

        This method takes no keyword arguments
        
        """

        if MASTER_MODE:
            rotations = []
            for i in range(self.POPULATION_SIZE):
                defaultrot = {}
                for axis in self.rand_rot_axis:
                    defaultrot.update({axis : np.random.rand() * 2 * np.pi})
                rotations.append(defaultrot)
        else:
            rotations = None
        return COMM.bcast(rotations, root=0)


    def calc_min_cell_interdist(self, x, y, z):
        """
        Calculate cell interdistance from input coordinates
        
        Parameters
        ---------- 
        x, y, z : np.ndarray
            xyz-coordinates of each cell-body
            
        Returns
        ----------        
        min_cell_interdist: np.nparray
            For each cell-body, the distance to nearest neighbor cell
        
        """
        min_cell_interdist = np.zeros(self.POPULATION_SIZE)

        for i in range(self.POPULATION_SIZE):
            cell_interdist = np.sqrt((x[i] - x)**2
                    + (y[i] - y)**2
                    + (z[i] - z)**2)
            cell_interdist[i] = np.inf
            min_cell_interdist[i] = cell_interdist.min()

        return min_cell_interdist


    def draw_rand_pos(self, radius, z_min, z_max,
                      min_r=np.array([0]), min_cell_interdist=10., **args):
        """
        Draw some random location within radius, z_min, z_max,
        and constrained by min_r and the minimum cell interdistance.
        Returned argument is a list of dicts [{'xpos', 'ypos', 'zpos'}, ]
        
        
        Parameters
        ----------        
        radius : float
            radius of population
        z_min : float
            lower z-boundary of population
        z_mx : float
            upper z-boundary of population
        min_r : np.ndarray
            minimum distance to center axis as function of z
        min_cell_interdist : float,
            minimum cell to cell interdistance

        **args : keyword arguments
            additional inputs that is being ignored
      
        Returns
        ----------  
        soma_pos : list
            List of dicts of len population size
            where dict have keys xpos, ypos, zpos specifying
            xyz-coordinates of cell at list entry `i`
                    
        """
        x = (np.random.rand(self.POPULATION_SIZE)-0.5)*radius*2
        y = (np.random.rand(self.POPULATION_SIZE)-0.5)*radius*2
        z = np.random.rand(self.POPULATION_SIZE)*(z_max - z_min) + z_min
        min_r_z = {}
        min_r = np.array(min_r)
        if min_r.size > 0:
            if type(min_r) == type(np.array([])):
                j = 0
                for j in range(min_r.shape[0]):
                    min_r_z[j] = np.interp(z, min_r[0,], min_r[1,])
                    if j > 0:
                        [w] = np.where(min_r_z[j] < min_r_z[j-1])
                        min_r_z[j][w] = min_r_z[j-1][w]
                minrz = min_r_z[j]
        else:
            minrz = np.interp(z, min_r[0], min_r[1])

        R_z = np.sqrt(x**2 + y**2)

        #want to make sure that no somas are in the same place.
        cell_interdist = self.calc_min_cell_interdist(x, y, z)

        [u] = np.where(np.logical_or((R_z < minrz) != (R_z > radius),
            cell_interdist < min_cell_interdist))

        print "assess somatic locations: ",
        while len(u) > 0:
            for i in range(len(u)):
                x[u[i]] = (np.random.rand()-0.5)*radius*2
                y[u[i]] = (np.random.rand()-0.5)*radius*2
                z[u[i]] = np.random.rand()*(z_max - z_min) + z_min
                if type(min_r) == type(()):
                    for j in range(np.shape(min_r)[0]):
                        min_r_z[j][u[i]] = \
                                np.interp(z[u[i]], min_r[0,], min_r[1,])
                        if j > 0:
                            [w] = np.where(min_r_z[j] < min_r_z[j-1])
                            min_r_z[j][w] = min_r_z[j-1][w]
                        minrz = min_r_z[j]
                else:
                    minrz[u[i]] = np.interp(z[u[i]], min_r[0,], min_r[1,])
            R_z = np.sqrt(x**2 + y**2)

            #want to make sure that no somas are in the same place.
            cell_interdist = self.calc_min_cell_interdist(x, y, z)

            [u] = np.where(np.logical_or((R_z < minrz) != (R_z > radius),
                cell_interdist < min_cell_interdist))

        print 'done!'

        soma_pos = []
        for i in range(self.POPULATION_SIZE):
            soma_pos.append({'xpos' : x[i], 'ypos' : y[i], 'zpos' : z[i]})

        return soma_pos


    def calc_signal_sum(self, measure='LFP'):
        """
        Superimpose each cell's contribution to the LFP,
        
        Returns
        ----------
        DATA : np.array
            The populations-specific compound signal
            
        """
        #compute the total LFP of cells on this RANK
        if self.RANK_CELLINDICES.size > 0:
            for i, cellindex in enumerate(self.RANK_CELLINDICES):
                if i == 0:
                    data = self.output[cellindex][measure]
                else:
                    data += self.output[cellindex][measure]
                print '.',
        else:
            data = np.zeros((len(self.electrodeParams['x']),
                             self.cellParams['tstopms']*self.dt_output + 1),
                dtype=np.float32)
        #container for full LFP on RANK 0
        if RANK == 0:
            DATA = np.zeros_like(data, dtype=np.float32)
        else:
            DATA = None
                
        #sum to RANK 0 using automatic type discovery with MPI
        COMM.Reduce(data, DATA, op=MPI.SUM, root=0)
        
        
        return DATA
<<<<<<< HEAD
=======
#=======
#        lfp: np.array
#            The populations-specific compound signal
#            
#        '''
#        for i in range(self.POPULATION_SIZE):
#            f = h5py.File(os.path.join(self.cells_path,
#                                       '%s_lfp_cell%.3i.h5' % (self.y, i)))
#            if i == 0:
#                lfp = f['LFP'].value
#            else:
#                lfp += f['LFP'].value
#            print '.',
#            f.close()
#
#        return lfp
#>>>>>>> de467c6a79869559ead6e68d830dad9ef2c7586a
#
#
#        
#<<<<<<< HEAD
#=======
#        Returns
#        ----------          
#        csd: np.array
#            The populations-specific compound signal
#            
#        '''
#        for i in range(self.POPULATION_SIZE):
#            f = h5py.File(os.path.join(self.cells_path,
#                                       '%s_lfp_cell%.3i.h5' % (self.y, i)))
#            if i == 0:
#                csd = f['CSD'].value
#            else:
#                csd += f['CSD'].value
#            print '.',
#            f.close()
#
#        return csd
#>>>>>>> de467c6a79869559ead6e68d830dad9ef2c7586a

#unknown start

#=======
#        ----------               
#        cellindicies : np.ndarray
#            indices of seletion of cells in the population
#            
#        Returns
#        ----------  
#        cells: 
#        
##        '''
#        if cellindices == None:
#            cellindices = self.CELLINDICES
#
#        cells = {}
#        for cellindex in cellindices:
#            cells[cellindex] = self.cellsim(cellindex, return_just_cell=True)
#
#            f = h5py.File(os.path.join(self.cells_path,
#                            '%s_lfp_cell%.3i.h5') % (self.y, cellindex))
#            print('open file: ' + os.path.join(self.cells_path,
#                            '%s_lfp_cell%.3i.h5') % (self.y, cellindex))
#            for k in f.iterkeys():
#                if k == 'LFP' or k == 'CSD':
#                    setattr(cells[cellindex], k, f[k])
#                else:
#                    setattr(cells[cellindex], k, f[k].value)
#            #attach file object
#            setattr(cells[cellindex], 'f', f)
#
#        return cells
#
#
#    def calc_somavs(self):
#        '''
#        Put all somavs from all cells in a numpy array
#        
#        Returns
#        ----------  
#        somavs: np.array
#            somatic potentials of all cells in population
#>>>>>>> de467c6a79869559ead6e68d830dad9ef2c7586a
#        
# unknown end



>>>>>>> ac5cf566


    def collectSingleContribs(self, measure='LFP'):
        """
        collect single cell data and save them to file
        
        Parameters
        ----------        
        measure : {'LFP', 'CSD'},
            Either 'LFP' or 'CSD'
            
        """
        #reconstruct RANK_CELLINDICES on RANK 0
        if RANK == 0:
            RANK_CELLINDICES = [self.RANK_CELLINDICES]
            for i in range(1, SIZE):
                RANK_CELLINDICES.append(self.CELLINDICES[self.CELLINDICES % SIZE
                                                 == i])    
          
        #gather data on this RANK
        for i, cellindex in enumerate(self.RANK_CELLINDICES):
            if i == 0:
                data_temp = np.zeros([self.RANK_CELLINDICES.size] +
                                    list(self.output[cellindex][measure].shape),
                                    dtype=np.float32)
            data_temp[i, ] = self.output[cellindex][measure]
        
        if RANK == 0:
            #container of all output
            data = np.zeros([self.POPULATION_SIZE] + 
                             list(self.output[cellindex][measure].shape),
                             dtype=np.float32)
            
            #fill in values from this RANK
            for j, k in enumerate(self.RANK_CELLINDICES):
                data[k, ] = data_temp[j, ]
            
            #iterate over all other RANKs
            for i in range(1, SIZE):
                if RANK_CELLINDICES[i].size > 0:
                    #receive on RANK 0 from all other RANK
                    data_temp = np.zeros([RANK_CELLINDICES[i].size] +
                                    list(self.output[cellindex][measure].shape),
                                    dtype=np.float32)
                    COMM.Recv([data_temp, MPI.FLOAT], source=i, tag=13)
                    
                    
                    #fill in values
                    for j, k in enumerate(RANK_CELLINDICES[i]):
                        data[k, ] = data_temp[j, ]
        else:
            data = None
            if self.RANK_CELLINDICES.size > 0:
                #send to RANK 0
                COMM.Send([data_temp, MPI.FLOAT], dest=0, tag=13)        

        if RANK == 0:
            #save all single-cell data to file
            f = h5py.File(os.path.join(self.populations_path,
                                        '%s_%ss.h5' % (self.y, measure)))
            f.create_dataset('data', data=data, compression=4)
            f['srate'] = self.output[0]['srate']
            f.close()
            
            print 'file %s_%ss.h5 ok' % (self.y, measure)

        COMM.Barrier() 
        
        return data


    def collect_data(self):
        """
        Collect LFPs, CSDs and soma traces from each simulated population,
        and save to file
        
        """
        #collect some measurements resolved per file and save to file 
        for measure in ['LFP', 'CSD']:
            self.collectSingleContribs(measure)
        
        #calculate lfp from all cell contribs
        lfp = self.calc_signal_sum(measure='LFP')
        
        #calculate CSD in every lamina
        if self.calculateCSD:
            csd = self.calc_signal_sum(measure='CSD')
   
        if MASTER_MODE and self.POPULATION_SIZE > 0:
            #saving
            f = h5py.File(os.path.join(self.populations_path,
                          '%s_population_LFP.h5' % self.y), 'w')
            f['srate'] = 1E3 / self.dt_output
            f.create_dataset('data', data=lfp, compression=4)
            f.close()
            del lfp
            print 'save lfp ok'


            f = h5py.File(os.path.join(self.populations_path,
                          '%s_population_CSD.h5' % self.y), 'w')
            f['srate'] = 1E3 / self.dt_output
            f.create_dataset('data', data=csd, compression=4)
            f.close()
            del csd
            print 'save CSD ok'
            

            #save the somatic placements:
            pop_soma_pos = np.zeros((self.POPULATION_SIZE, 3))
            keys = ['xpos', 'ypos', 'zpos']
            for i in range(self.POPULATION_SIZE):
                for j in range(3):
                    pop_soma_pos[i, j] = self.pop_soma_pos[i][keys[j]]
            np.savetxt(os.path.join(self.populations_path,
                                '%s_population_somapos.gdf' % self.y),
                       pop_soma_pos)
            print 'save somapos ok'


            #save rotations using hdf5
            fname = os.path.join(self.populations_path,
                                    '{}_population_rotations.h5'.format(self.y))
            f = h5py.File(fname, 'w')
            f.create_dataset('x', (len(self.rotations),))
            f.create_dataset('y', (len(self.rotations),))
            f.create_dataset('z', (len(self.rotations),))

            for i, rot in enumerate(self.rotations):
                for key, value in rot.items():
                    f[key][i] = value
            f.close()
            print 'save rotations ok'


        #resync threads
        COMM.Barrier()
        

class Population(PopulationSuper):
    """
    Class hybridLFPy.Population, inherited from class PopulationSuper.
    
    This class rely on spiking times of a network simulation, layer-resolved
    input counts, synapse parameters, delay parameters, all per presynaptic
    population.
    
    Parameters
    ----------            
    X : list of strings
        Each element denote name of presynaptic populations
    networkSim : `hybridLFPy.cachednetworks.Cached*Network` object
        Container of network spike events resolved per population
    k_yXL : np.array
        Num layers x num presynapse populations array specifying the
        number of incoming connections per layer and per population type
    synParams : dict of dicts
        Each toplevel key denote each presynaptic population,
        bottom-level dicts are parameters passed to LFPy.Synapse
    synDelayLoc : list,
        Average synapse delay for each presynapse connection
    synDelayScale : list
        Synapse delay std for each presynapse connection
    calculateCSD : bool
        Flag for computing the ground-source CSD
            
    """

    def __init__(self,
                X = ['EX', 'IN'],
                networkSim = 'hybridLFPy.cachednetworks.CachedNetwork',
                k_yXL = [[20,  0], [20, 10]],
                synParams = {
                    'EX': {
                        'section': ['apic', 'dend'],
                        'syntype': 'AlphaISyn',
                        'tau': 0.5},
                    'IN': {
                        'section': ['dend'],
                        'syntype': 'AlphaISyn',
                        'tau': 0.5}},
                synDelayLoc = [1.5, 1.5],
                synDelayScale = [None, None],
                J_yX = [0.20680155243678455, -1.2408093146207075],
                calculateCSD = True,
                **kwargs):
        """
        Class hybridLFPy.Population, inherited from class PopulationSuper.
        
        This class rely on spiking times of a network simulation, layer-resolved
        input counts, synapse parameters, delay parameters, all per presynaptic
        population.
        
        Parameters
        ----------
        X : list of strings
            Each element denote name of presynaptic populations
        networkSim : `hybridLFPy.cachednetworks.Cached*Network` object
            Container of network spike events resolved per population
        k_yXL : list/np.ndarray
            Num layers x num presynapse populations array specifying the
            number of incoming connections per layer and per population type
        synParams : dict of dicts
            Each toplevel key denote each presynaptic population,
            bottom-level dicts are parameters passed to LFPy.Synapse
        synDelayLoc : list,
            Average synapse delay for each presynapse connection
        synDelayScale : list
            Synapse delay std for each presynapse connection
        calculateCSD : bool
            Flag for computing the ground-source CSD
                
        """
        tic = time()
        
        PopulationSuper.__init__(self, **kwargs)
        #set some class attributes
        self.X = X
        self.networkSim = networkSim
        self.k_yXL = np.array(k_yXL)


        #local copy of synapse parameters
        self.synParams = synParams
        self.synDelayLoc = synDelayLoc
        self.synDelayScale = synDelayScale
        self.J_yX = J_yX


        #CSD calculation flag
        self.calculateCSD = calculateCSD


        #Now loop over all cells in the population and assess
        # - number of synapses in each z-interval (from layerbounds)
        # - placement of synapses in each z-interval
        if MASTER_MODE:
            print 'find synapse locations: ',

        #get in this order, the
        # - postsynaptic compartment indices
        # - presynaptic cell indices
        # - synapse delays per connection
        self.synIdx = self.get_all_synIdx()
        self.SpCells = self.get_all_SpCells()
        self.synDelays = self.get_all_synDelays()
        
        COMM.Barrier()
        
        print "population initialized in %.2f seconds" % (time()-tic)


    def get_all_synIdx(self):
        """
        Auxilliary function to set up class attributes containing
        synapse locations given as LFPy.Cell compartment indices

        This function takes no inputs.
        
        
        Returns
        ----------        
        synIdx : dict
            `output[cellindex][populationindex][layerindex]` np.ndarray of
            compartment indices
                    
        """
        tic = time() #timing
        
        #containers for synapse idxs existing on this rank
        synIdx = {}
        

        #ok then, we will draw random numbers across ranks, which have to
        #be unique per cell. Now, we simply record the random state,
        #change the seed per cell, and put the original state back below.
        randomstate = np.random.get_state()
        
        for cellindex in self.RANK_CELLINDICES:
            #set the random seed on for each cellindex
            np.random.seed(self.POPULATIONSEED + cellindex)

            #find synapse locations for cell in parallel
            synidx = self.get_synidx(cellindex)
            synIdx[cellindex] = synidx

        #reset the random number generator
        np.random.set_state(randomstate)
        
        if RANK == 0:
            print 'found synapse locations in %.2f seconds' % (time()-tic)

        #print the number of synapses per layer from which presynapse population
        if self.verbose:
            for cellindex in self.RANK_CELLINDICES:
                for i, synidx in enumerate(synIdx[cellindex]):
                    print 'to:\t%s\tcell:\t%i\tfrom:\t%s:' % (self.y,
                                                cellindex, self.X[i]),
                    idxcount = 0
                    for idx in synidx:
                        idxcount += idx.size
                        print '\t%i' % idx.size,
                    print '\ttotal %i' % idxcount

        #resync
        COMM.Barrier()

        return synIdx


    def get_all_SpCells(self):
        """
        For each postsynaptic cell existing on this RANK, load or compute
        the presynaptic cell index for each synaptic connection

        This function takes no kwargs.

        Returns
        ---------- 
        SpCells : dict
            `output[cellindex][populationindex][layerindex]`, np.array of
            presynaptic cell indices
                    
        """
        tic = time() #timing
        
        #container
        SpCells = {}
        
        #ok then, we will draw random numbers across ranks, which have to
        #be unique per cell. Now, we simply record the random state,
        #change the seed per cell, and put the original state back below.
        randomstate = np.random.get_state()

        for cellindex in self.RANK_CELLINDICES:
            #set the random seed on for each cellindex
            np.random.seed(self.POPULATIONSEED + cellindex + self.POPULATION_SIZE)

            SpCells[cellindex] = []
            for i, X in enumerate(self.X):
                SpCells[cellindex].append(self.fetchSpCells(
                    self.networkSim.nodes[X], self.k_yXL[:, i]))

        #reset the random number generator
        np.random.set_state(randomstate)

        if RANK == 0:
            print 'found presynaptic cells in %.2f seconds' % (time()-tic)

        #resync
        COMM.Barrier()
    
        return SpCells
        

    def get_all_synDelays(self):
        """
        Create and load arrays of connection delays per connection on this rank
        
        Get random normally distributed synaptic delays,
        returns dict of nested list of same shape as SpCells.
    
        Delays are rounded to dt
        
        This function takes no kwargs.

        Returns
        ----------
        dict
            output[cellindex][populationindex][layerindex]`, np.array of
            delays per connection
        
        """
        tic = time() #timing

        #ok then, we will draw random numbers across ranks, which have to
        #be unique per cell. Now, we simply record the random state,
        #change the seed per cell, and put the original state back below.
        randomstate = np.random.get_state()

        #container
        delays = {}

        for cellindex in self.RANK_CELLINDICES:
            #set the random seed on for each cellindex
            np.random.seed(self.POPULATIONSEED + cellindex + 2*self.POPULATION_SIZE)

            delays[cellindex] = []
            for j in range(self.k_yXL.shape[1]):
                delays[cellindex].append([])
                for i in self.k_yXL[:, j]:
                    loc = self.synDelayLoc[j]
                    loc /= self.dt
                    scale = self.synDelayScale[j]
                    if scale != None:
                        scale /= self.dt
                        delay = np.random.normal(loc, scale, i).astype(int)
                        while np.any(delay < 1):
                            inds = delay < 1
                            delay[inds] = np.random.normal(loc, scale,
                                                        inds.sum()).astype(int)
                        delay = delay.astype(float)
                        delay *= self.dt
                    else:
                        delay = np.zeros(i) + self.synDelayLoc[j]
                    delays[cellindex][j].append(delay)

        #reset the random number generator
        np.random.set_state(randomstate)

        if RANK == 0:
            print 'found delays in %.2f seconds' % (time()-tic)

        return delays
    

    def get_synidx(self, cellindex):
        """
        Local function, draw and return synapse locations corresponding
        to a single cell, using a random seed set as
        `POPULATIONSEED` + `cellindex`.
        
        Parameters
        ----------
        cellindex : int,
            Index of cell object
        
        Returns
        ----------
        synidx : list
        
        """
        #create a cell instance
        cell = self.cellsim(cellindex, return_just_cell=True)


        #local containers
        synidx = []

        #get synaptic placements and cells from the network,
        #then set spike times,
        for i in range(len(self.X)):
            synidx += [self.fetchSynIdxCell(cell=cell,
                                            nidx=self.k_yXL[:, i],
                                            synParams=self.synParams.copy())]

        return synidx


    def fetchSynIdxCell(self, cell, nidx, synParams):
        """
        Find possible synaptic placements for each cell
        As synapses are placed within layers with bounds determined by
        self.layerBoundaries, it will check this matrix accordingly, and
        use the probabilities from `self.connProbLayer to distribute.

        For each layer, the synapses are placed with probability normalized
        by membrane area of each compartment

        Parameters
        ----------
        cell : LFPy.Cell` instance
        nidx : np.ndarray, numbers of synapses per presynaptic population X
        synParams : which synapse parameters to use
        
        Returns
        ----------
        syn_idx : list
            List of arrays of synapse placements per connection
                
        """

        #segment indices in L1-L6 is stored here, list of np.array
        syn_idx = []
        #loop over layer bounds, find synapse locations
        for i, zz in enumerate(self.layerBoundaries):
            if nidx[i] == 0:
                syn_idx.append(np.array([], dtype=int))
            else:
                syn_idx.append(cell.get_rand_idx_area_norm(
                                section=synParams['section'],
                                nidx=nidx[i],
                                z_min=zz.min(),
                                z_max=zz.max()).astype('int16'))

        return syn_idx

    def cellsim(self, cellindex, return_just_cell = False):
        """
        Do the actual simulations of LFP, using synaptic spike times from
        network simulation.
        
        Parameters
        -------  
        cellindex : int
            cell index between 0 and population size-1
        return_just_cell : bool
            If True, return only the LFPy.Cell object
            if False, run full simulation, return None
        
        """
        cell = LFPy.Cell(**self.cellParams)
        cell.set_pos(**self.pop_soma_pos[cellindex])
        cell.set_rotation(**self.rotations[cellindex])

        if return_just_cell:
            #with several cells, NEURON can only hold one cell at the time
            allsecnames = []
            allsec = []
            for sec in cell.allseclist:
                allsecnames.append(sec.name())
                for seg in sec:
                    allsec.append(sec.name())
            cell.allsecnames = allsecnames
            cell.allsec = allsec
            return cell
        else:
            self.insert_all_synapses(cellindex, cell)

            #electrode object where LFPs are calculated
            electrode = LFPy.RecExtElectrode(**self.electrodeParams)

            if self.calculateCSD:
                cell.tvec = np.arange(cell.totnsegs)
                cell.imem = np.eye(cell.totnsegs)
                csdcoeff = csd.true_lam_csd(cell,
                                self.populationParams['radius'], electrode.z)
                csdcoeff *= 1E6 #nA mum^-3 -> muA mm^-3 conversion
                del cell.tvec, cell.imem

        
            cell.simulate(electrode, dotprodcoeffs=[csdcoeff],
                          **self.simulationParams)
            cell.LFP = helpers.decimate(electrode.LFP,
                                        q=self.decimatefrac)
            cell.CSD = helpers.decimate(cell.dotprodresults[0],
                                        q=self.decimatefrac)

         
            cell.x = electrode.x
            cell.y = electrode.y
            cell.z = electrode.z

            cell.electrodecoeff = electrode.electrodecoeff

            #put all necessary cell output in output dict
            for attrbt in self.savelist:
                attr = getattr(cell, attrbt)
                if type(attr) == np.ndarray:
                    self.output[cellindex][attrbt] = attr.astype('float32')
                else:
                    try:
                        self.output[cellindex][attrbt] = attr
                    except:
                        self.output[cellindex][attrbt] = str(attr)
                self.output[cellindex]['srate'] = 1E3 / self.dt_output
        
            print 'cell %s output saved' % cellindex
            

    def insert_all_synapses(self, cellindex, cell):

        """
        Insert all synaptic events from all presynaptic layers on
        cell object with index `cellindex`.
        
        Parameters
        ----------
        cellindex : int
            Cell index in the population
        cell : `LFPy.Cell` instance
            Postsynaptic target cell
        
        """
        for X in range(self.k_yXL.shape[1]):
            synParams = self.synParams
            synParams.update({
                'weight' : self.J_yX[X]
                })
            for j in range(len(self.synIdx[cellindex][X])):
                if self.synDelays != None:
                    synDelays = self.synDelays[cellindex][X][j]
                else:
                    synDelays = None
                self.insert_synapses(cell = cell,
                                cellindex = cellindex,
                                synParams = synParams,
                                idx = self.synIdx[cellindex][X][j],
                                SpCell = self.SpCells[cellindex][X][j],
                                SpTimes = os.path.join(self.savefolder,
                                               self.networkSim.dbname),
                                synDelays = synDelays)


    def insert_synapses(self, cell, cellindex, synParams, idx = np.array([]),
                        SpCell = np.array([]), SpTimes=':memory:',
                        synDelays = None):
        """
        Insert synapse with `parameters`=`synparams` on cell=cell, with
        segment indexes given by `idx`. `SpCell` and `SpTimes` picked from
        Brunel network simulation
        
        Parameters
        ----------
        cell : `LFPy.Cell` instance
            Postsynaptic target cell
        cellindex : int
            Index of cell in population
        synParams : dict
            Parameters passed to `LFPy.Synapse`
        idx : np.ndarray
            Postsynaptic compartment indices
        SpCell : np.ndarray
            Presynaptic spiking cells
        SpTimes : str
            ':memory:' or path to on-disk spike time database
        synDelays : np.ndarray
            Per connection specific delays
        
        """
        #Insert synapses in an iterative fashion
        if hasattr(self.networkSim, 'db'):
            spikes = self.networkSim.db.select(SpCell[:idx.size])
        else:
            db = GDF(SpTimes, new_db=False)
            spikes = db.select(SpCell[:idx.size])
            db.close()

        #apply synaptic delays
        if synDelays != None and idx.size > 0:
            for i, delay in enumerate(synDelays):
                if spikes[i].size > 0:
                    spikes[i] += delay

        #create synapse events:
        for i in range(idx.size):
            if len(spikes[i]) == 0:
                pass
                #print 'no spike times, skipping network cell #%i' % SpCell[i]
            else:
                synParams.update({'idx' : idx[i]})
                # Create synapse(s) and setting times using class LFPy.Synapse
                synapse = LFPy.Synapse(cell, **synParams)
                #SpCell is a vector, or do not exist
                synapse.set_spike_times(spikes[i] + cell.tstartms)


    def fetchSpCells(self, nodes, numSyn):
        """
        For N (nodes count) nestSim-cells draw
        POPULATION_SIZE x NTIMES random cell indexes in
        the population in nodes and broadcast these as `SpCell`.

        The returned argument is a list with len = numSyn.size of np.arrays,
        assumes `numSyn` is a list

        Parameters
        ----------
        nodes : np.ndarray, dtype=int,
            Node # of valid presynaptic neurons
        numSyn : np.ndarray, dtype=int,
            # of synapses per connection

        """
        SpCell = []
        for size in numSyn:
            SpCell.append(np.random.randint(nodes.min(), nodes.max(),
                                            size=size).astype('int32'))
        return SpCell<|MERGE_RESOLUTION|>--- conflicted
+++ resolved
@@ -503,99 +503,6 @@
         
         
         return DATA
-<<<<<<< HEAD
-=======
-#=======
-#        lfp: np.array
-#            The populations-specific compound signal
-#            
-#        '''
-#        for i in range(self.POPULATION_SIZE):
-#            f = h5py.File(os.path.join(self.cells_path,
-#                                       '%s_lfp_cell%.3i.h5' % (self.y, i)))
-#            if i == 0:
-#                lfp = f['LFP'].value
-#            else:
-#                lfp += f['LFP'].value
-#            print '.',
-#            f.close()
-#
-#        return lfp
-#>>>>>>> de467c6a79869559ead6e68d830dad9ef2c7586a
-#
-#
-#        
-#<<<<<<< HEAD
-#=======
-#        Returns
-#        ----------          
-#        csd: np.array
-#            The populations-specific compound signal
-#            
-#        '''
-#        for i in range(self.POPULATION_SIZE):
-#            f = h5py.File(os.path.join(self.cells_path,
-#                                       '%s_lfp_cell%.3i.h5' % (self.y, i)))
-#            if i == 0:
-#                csd = f['CSD'].value
-#            else:
-#                csd += f['CSD'].value
-#            print '.',
-#            f.close()
-#
-#        return csd
-#>>>>>>> de467c6a79869559ead6e68d830dad9ef2c7586a
-
-#unknown start
-
-#=======
-#        ----------               
-#        cellindicies : np.ndarray
-#            indices of seletion of cells in the population
-#            
-#        Returns
-#        ----------  
-#        cells: 
-#        
-##        '''
-#        if cellindices == None:
-#            cellindices = self.CELLINDICES
-#
-#        cells = {}
-#        for cellindex in cellindices:
-#            cells[cellindex] = self.cellsim(cellindex, return_just_cell=True)
-#
-#            f = h5py.File(os.path.join(self.cells_path,
-#                            '%s_lfp_cell%.3i.h5') % (self.y, cellindex))
-#            print('open file: ' + os.path.join(self.cells_path,
-#                            '%s_lfp_cell%.3i.h5') % (self.y, cellindex))
-#            for k in f.iterkeys():
-#                if k == 'LFP' or k == 'CSD':
-#                    setattr(cells[cellindex], k, f[k])
-#                else:
-#                    setattr(cells[cellindex], k, f[k].value)
-#            #attach file object
-#            setattr(cells[cellindex], 'f', f)
-#
-#        return cells
-#
-#
-#    def calc_somavs(self):
-#        '''
-#        Put all somavs from all cells in a numpy array
-#        
-#        Returns
-#        ----------  
-#        somavs: np.array
-#            somatic potentials of all cells in population
-#>>>>>>> de467c6a79869559ead6e68d830dad9ef2c7586a
-#        
-# unknown end
-
-
-
->>>>>>> ac5cf566
-
 
     def collectSingleContribs(self, measure='LFP'):
         """
