--- conflicted
+++ resolved
@@ -18,13 +18,10 @@
   - meautility
   - matplotlib
   - ipython
-<<<<<<< HEAD
   - jupyter
   - ffmpeg
   - neuron
-=======
   - pytest
->>>>>>> aec00dc0
   - pip
   - pip:
       - git+https://github.com/LFPy/LFPy
